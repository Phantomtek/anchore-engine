import json
import re
from anchore_engine.common.helpers import make_anchore_exception

from anchore_engine.util.docker import DockerImageReference

from anchore_engine import db, util
from anchore_engine.clients import docker_registry
from anchore_engine.common import helpers
from anchore_engine.subsys import logger


def lookup_registry_image(userId, image_info, registry_creds):
    digest = None
    manifest = None

    # TODO: push this upstream in the call chain or wrap with an authz checker
    # if not registry_access(userId, image_info['registry']):
    #    raise Exception("access denied for user ("+str(userId)+") registry ("+str(image_info['registry'])+")")
    # else:
    # try clause from below is in the else-clause
    try:
        (
            manifest,
            digest,
            parentdigest,
            parentmanifest,
        ) = docker_registry.get_image_manifest(userId, image_info, registry_creds)
    except Exception as err:
        raise helpers.make_anchore_exception(
            err,
            input_message="cannot fetch image digest/manifest from registry",
            input_httpcode=400,
        )

    return digest, manifest


def get_image_info(
    userId, image_type, input_string, registry_lookup=False, registry_creds=[]
):
    ret = {}
    if image_type == "docker":
        try:
<<<<<<< HEAD
            image_info = DockerImageReference().parse(input_string)
        except ValueError as ve:
            raise make_anchore_exception(
                ve,
=======
            image_info = util.docker.parse_dockerimage_string(input_string)
        except Exception as err:
            raise helpers.make_anchore_exception(
                err,
>>>>>>> a4f3ae88
                input_message="cannot handle image input string",
                input_httpcode=400,
            )
        except (KeyError, re.error) as err:
            raise make_anchore_exception(
                err,
                input_message="failed to process image input string",
                input_httpcode=500,
            )

        ret.update(image_info)

        if registry_lookup and image_info["registry"] != "localbuild":
            # digest, manifest = lookup_registry_image(userId, image_info, registry_creds)
            try:
                (
                    manifest,
                    digest,
                    parentdigest,
                    parentmanifest,
                ) = docker_registry.get_image_manifest(
                    userId, image_info, registry_creds
                )

            except Exception as err:
                raise helpers.make_anchore_exception(
                    err,
                    input_message="cannot fetch image digest/manifest from registry",
                    input_httpcode=400,
                )
            image_info["digest"] = digest
            image_info["fulldigest"] = (
                image_info["registry"] + "/" + image_info["repo"] + "@" + digest
            )
            image_info["manifest"] = manifest
            image_info["parentmanifest"] = parentmanifest
            image_info["parentdigest"] = parentdigest
            if manifest and manifest.get("layers"):
                image_info["compressed_size"] = sum(
                    layer["size"] for layer in manifest["layers"]
                )

            # if we got a manifest, and the image_info does not yet contain an imageId, try to get it from the manifest
            if manifest and not image_info["imageId"]:
                try:
                    imageId = re.sub("^sha256:", "", manifest["config"]["digest"])
                    image_info["imageId"] = imageId
                except Exception as err:
                    logger.debug(
                        "could not extract imageId from fetched manifest - exception: "
                        + str(err)
                    )
                    logger.debug(
                        "using digest hash as imageId due to incomplete manifest ("
                        + str(image_info["fulldigest"])
                        + ")"
                    )
                    htype, image_info["imageId"] = image_info["digest"].split(":", 1)

            ret.update(image_info)
        else:
            image_info["manifest"] = {}
            image_info["parentmanifest"] = {}

    else:
        raise Exception("image type (" + str(image_type) + ") not supported")

    return ret


def clean_docker_image_details_for_update(image_details):
    ret = []

    for image_detail in image_details:
        el = {}
        for k in list(image_detail.keys()):
            if image_detail[k] != None:
                el[k] = image_detail[k]
        ret.append(el)
    return ret


def make_image_record(
    userId,
    image_type,
    input_string,
    image_metadata={},
    registry_lookup=True,
    registry_creds=[],
):
    if image_type == "docker":
        try:
            dockerfile = image_metadata.get("dockerfile", None)
        except:
            dockerfile = None

        try:
            dockerfile_mode = image_metadata.get("dockerfile_mode", None)
        except:
            dockerfile_mode = None

        try:
            tag = image_metadata.get("tag", None)
        except:
            tag = None

        try:
            imageId = image_metadata.get("imageId", None)
        except:
            imageId = None

        try:
            digest = image_metadata.get("digest", None)
        except:
            digest = None

        try:
            annotations = image_metadata.get("annotations", {})
        except:
            annotations = {}

        parentdigest = image_metadata.get("parentdigest", None)
        created_at = image_metadata.get("created_at", None)

        return make_docker_image(
            userId,
            input_string=input_string,
            tag=tag,
            digest=digest,
            imageId=imageId,
            parentdigest=parentdigest,
            created_at=created_at,
            dockerfile=dockerfile,
            dockerfile_mode=dockerfile_mode,
            registry_lookup=registry_lookup,
            registry_creds=registry_creds,
            annotations=annotations,
        )

    else:
        raise Exception("image type (" + str(image_type) + ") not supported")

    return None


def make_docker_image(
    userId,
    input_string=None,
    tag=None,
    digest=None,
    imageId=None,
    parentdigest=None,
    created_at=None,
    dockerfile=None,
    dockerfile_mode=None,
    registry_lookup=True,
    registry_creds=[],
    annotations={},
):
    ret = {}

    if input_string:
        image_info = get_image_info(
            userId,
            "docker",
            input_string,
            registry_lookup=registry_lookup,
            registry_creds=registry_creds,
        )
    else:
        if digest:
            image_info = get_image_info(
                userId,
                "docker",
                digest,
                registry_lookup=registry_lookup,
                registry_creds=registry_creds,
            )
            digest = image_info["digest"]

        if tag:
            image_info = get_image_info(
                userId,
                "docker",
                tag,
                registry_lookup=registry_lookup,
                registry_creds=registry_creds,
            )
            if digest and not image_info["digest"]:
                image_info["digest"] = digest

    if "digest" in image_info:
        imageDigest = str(image_info["digest"])
    else:
        raise Exception("input image_info needs to have a digest")

    if imageId:
        image_info["imageId"] = imageId

    new_input = db.CatalogImage().make()
    new_input["imageDigest"] = imageDigest
    new_input["userId"] = userId
    new_input["image_type"] = "docker"
    new_input["dockerfile_mode"] = dockerfile_mode

    if not parentdigest:
        parentdigest = imageDigest
    new_input["parentDigest"] = parentdigest

    if created_at:
        new_input["created_at"] = created_at

    final_annotation_data = {}
    for k, v in list(annotations.items()):
        if v != "null":
            final_annotation_data[k] = v
    new_input["annotations"] = json.dumps(final_annotation_data)

    new_image_obj = db.CatalogImage(**new_input)
    new_image = dict(
        (key, value)
        for key, value in vars(new_image_obj).items()
        if not key.startswith("_")
    )
    new_image["image_detail"] = []

    if image_info["tag"]:
        new_input = db.CatalogImageDocker().make()
        new_input["imageDigest"] = imageDigest
        new_input["userId"] = userId
        new_input["dockerfile"] = dockerfile

        for t in ["registry", "repo", "tag", "digest", "imageId"]:
            if t in image_info:
                new_input[t] = image_info[t]

        new_docker_image_obj = db.CatalogImageDocker(**new_input)
        new_docker_image = dict(
            (key, value)
            for key, value in vars(new_docker_image_obj).items()
            if not key.startswith("_")
        )
        new_image["image_detail"] = [new_docker_image]

    ret = new_image
    return ret<|MERGE_RESOLUTION|>--- conflicted
+++ resolved
@@ -42,17 +42,10 @@
     ret = {}
     if image_type == "docker":
         try:
-<<<<<<< HEAD
             image_info = DockerImageReference().parse(input_string)
         except ValueError as ve:
-            raise make_anchore_exception(
+            raise helpers.make_anchore_exception(
                 ve,
-=======
-            image_info = util.docker.parse_dockerimage_string(input_string)
-        except Exception as err:
-            raise helpers.make_anchore_exception(
-                err,
->>>>>>> a4f3ae88
                 input_message="cannot handle image input string",
                 input_httpcode=400,
             )
