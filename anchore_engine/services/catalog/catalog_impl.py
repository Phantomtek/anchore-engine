--- conflicted
+++ resolved
@@ -59,11 +59,7 @@
 
     return(return_object, httpcode)
 
-<<<<<<< HEAD
 def repo(dbsession, request_inputs, bodycontent={}):
-=======
-def image_tags(dbsession, request_inputs):
->>>>>>> f5eef8f9
     user_auth = request_inputs['auth']
     method = request_inputs['method']
     params = request_inputs['params']
@@ -72,7 +68,6 @@
     return_object = {}
     httpcode = 500
 
-<<<<<<< HEAD
     regrepo = False
     if params and 'regrepo' in params:
         regrepo = params['regrepo']
@@ -104,12 +99,24 @@
                 return_object.append(image_info['registry'] + "/" + image_info['repo'] + ":" + repotag)
 
             httpcode = 200
-=======
+    except Exception as err:
+        return_object = anchore_engine.services.common.make_response_error(err, in_httpcode=httpcode)
+
+    return(return_object, httpcode)
+
+def image_tags(dbsession, request_inputs):
+    user_auth = request_inputs['auth']
+    method = request_inputs['method']
+    params = request_inputs['params']
+    userId = request_inputs['userId']
+
+    return_object = {}
+    httpcode = 500
+
     try:
         if method == 'GET':
             httpcode = 200
             return_object = db_catalog_image.get_all_tagsummary(userId, session=dbsession)
->>>>>>> f5eef8f9
     except Exception as err:
         return_object = anchore_engine.services.common.make_response_error(err, in_httpcode=httpcode)
 
